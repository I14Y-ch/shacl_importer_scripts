--- conflicted
+++ resolved
@@ -4,19 +4,12 @@
 import os
 import re
 
-<<<<<<< HEAD
-
-dataset_identifier = "Bildersammlung-Max-van-Berchem"
-    
-i14y_base_path = "https://www.i14y.admin.ch/resources/datasets/" + dataset_identifier + "/structure/"
-=======
 dataset_identifier = "" # state here the dataset identifier, needed to create the URI
 
 i14y_base_path = "https://www.i14y.admin.ch/resources/datasets/" + dataset_identifier + "/structure/"
     
 # Example usage
 xsd_to_shacl("xsd_importer/tests/-enumeration.xsd", 'xsd_importer/tests/-enumeration.ttl', 'xsd_importer/tests')
->>>>>>> aca561bb
 
 # Define namespaces
 SH = Namespace("http://www.w3.org/ns/shacl#")
@@ -719,9 +712,3 @@
     save_shacl(shacl_graph, output_file)
 
 
-<<<<<<< HEAD
-    
-# Example usage
-xsd_to_shacl("xsd_importer/tests/complexType_simpleContent.xsd", 'xsd_importer/tests/complexType_simpleContent.ttl', 'xsd_importer/example')
-=======
->>>>>>> aca561bb
